--- conflicted
+++ resolved
@@ -135,16 +135,9 @@
                     return false;
                 }
 
-<<<<<<< HEAD
                 while (true)
-=======
-            while (true)
-            {
-                var msg = ReadMessage(isSequential);
-                switch (ProcessMessage(msg))
->>>>>>> 3e953a93
-                {
-                    var msg = ReadMessage(sequentialRow);
+                {
+                    var msg = ReadMessage(isSequential);
                     switch (ProcessMessage(msg))
                     {
                         case ReadResult.RowRead:
