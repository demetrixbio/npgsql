﻿#region License
// The PostgreSQL License
//
// Copyright (C) 2016 The Npgsql Development Team
//
// Permission to use, copy, modify, and distribute this software and its
// documentation for any purpose, without fee, and without a written
// agreement is hereby granted, provided that the above copyright notice
// and this paragraph and the following two paragraphs appear in all copies.
//
// IN NO EVENT SHALL THE NPGSQL DEVELOPMENT TEAM BE LIABLE TO ANY PARTY
// FOR DIRECT, INDIRECT, SPECIAL, INCIDENTAL, OR CONSEQUENTIAL DAMAGES,
// INCLUDING LOST PROFITS, ARISING OUT OF THE USE OF THIS SOFTWARE AND ITS
// DOCUMENTATION, EVEN IF THE NPGSQL DEVELOPMENT TEAM HAS BEEN ADVISED OF
// THE POSSIBILITY OF SUCH DAMAGE.
//
// THE NPGSQL DEVELOPMENT TEAM SPECIFICALLY DISCLAIMS ANY WARRANTIES,
// INCLUDING, BUT NOT LIMITED TO, THE IMPLIED WARRANTIES OF MERCHANTABILITY
// AND FITNESS FOR A PARTICULAR PURPOSE. THE SOFTWARE PROVIDED HEREUNDER IS
// ON AN "AS IS" BASIS, AND THE NPGSQL DEVELOPMENT TEAM HAS NO OBLIGATIONS
// TO PROVIDE MAINTENANCE, SUPPORT, UPDATES, ENHANCEMENTS, OR MODIFICATIONS.
#endregion

using System;
using System.Collections.Generic;
using System.Data;
using System.Diagnostics.Contracts;
using System.Linq;
using System.Net;
using System.Net.NetworkInformation;
using System.Text;
using Npgsql;
using NpgsqlTypes;
using NUnit.Framework;

namespace Npgsql.Tests.Types
{
    /// <summary>
    /// Tests on PostgreSQL types which don't fit elsewhere
    /// </summary>
    class MiscTypeTests : TestBase
    {
        [Test, Description("Resolves a base type handler via the different pathways")]
        public void BaseTypeResolution()
        {
            var csb = new NpgsqlConnectionStringBuilder(ConnectionString)
            {
                ApplicationName = nameof(BaseTypeResolution),  // Prevent backend type caching in TypeHandlerRegistry
                Pooling = false
            };

            using (var conn = OpenConnection(csb))
            {
                // Resolve type by NpgsqlDbType
                using (var cmd = new NpgsqlCommand("SELECT @p", conn))
                {
                    cmd.Parameters.AddWithValue("p", NpgsqlDbType.Integer, DBNull.Value);
                    using (var reader = cmd.ExecuteReader())
                    {
                        reader.Read();
                        Assert.That(reader.GetDataTypeName(0), Is.EqualTo("int4"));
                    }
                }

                // Resolve type by DbType
                conn.ReloadTypes();
                using (var cmd = new NpgsqlCommand("SELECT @p", conn))
                {
                    cmd.Parameters.Add(new NpgsqlParameter("p", DbType.Int32) { Value = DBNull.Value });
                    using (var reader = cmd.ExecuteReader())
                    {
                        reader.Read();
                        Assert.That(reader.GetDataTypeName(0), Is.EqualTo("int4"));
                    }
                }

                // Resolve type by ClrType (type inference)
                conn.ReloadTypes();
                using (var cmd = new NpgsqlCommand("SELECT @p", conn))
                {
                    cmd.Parameters.Add(new NpgsqlParameter { ParameterName="p", Value = 8 });
                    using (var reader = cmd.ExecuteReader())
                    {
                        reader.Read();
                        Assert.That(reader.GetDataTypeName(0), Is.EqualTo("int4"));
                    }
                }

                // Resolve type by OID (read)
                conn.ReloadTypes();
                using (var cmd = new NpgsqlCommand("SELECT 8", conn))
                using (var reader = cmd.ExecuteReader())
                {
                    reader.Read();
                    Assert.That(reader.GetDataTypeName(0), Is.EqualTo("int4"));
                }
            }
        }

        /// <summary>
        /// http://www.postgresql.org/docs/current/static/datatype-boolean.html
        /// </summary>
        /// <param name="prepare"></param>
        [Test, Description("Roundtrips a bool")]
        public void Bool()
        {
            using (var conn = OpenConnection())
            using (var cmd = new NpgsqlCommand("SELECT @p1, @p2, @p3, @p4", conn))
            {
                var p1 = new NpgsqlParameter("p1", NpgsqlDbType.Boolean);
                var p2 = new NpgsqlParameter("p2", NpgsqlDbType.Boolean);
                var p3 = new NpgsqlParameter("p3", DbType.Boolean);
                var p4 = new NpgsqlParameter { ParameterName = "p4", Value = true };
                Assert.That(p4.NpgsqlDbType, Is.EqualTo(NpgsqlDbType.Boolean));
                Assert.That(p4.DbType, Is.EqualTo(DbType.Boolean));
                cmd.Parameters.Add(p1);
                cmd.Parameters.Add(p2);
                cmd.Parameters.Add(p3);
                cmd.Parameters.Add(p4);
                p1.Value = false;
                p2.Value = p3.Value = true;
                using (var reader = cmd.ExecuteReader())
                {
                    reader.Read();

                    Assert.That(reader.GetBoolean(0), Is.False);

                    for (var i = 1; i < cmd.Parameters.Count; i++)
                    {
                        Assert.That(reader.GetBoolean(i), Is.True);
                        Assert.That(reader.GetValue(i), Is.True);
                        Assert.That(reader.GetProviderSpecificValue(i), Is.True);
                        Assert.That(reader.GetFieldType(i), Is.EqualTo(typeof (bool)));
                        Assert.That(reader.GetDataTypeName(i), Is.EqualTo("bool"));
                    }
                }
            }
        }

        /// <summary>
        /// http://www.postgresql.org/docs/current/static/datatype-money.html
        /// </summary>
        [Test]
        public void Money()
        {
<<<<<<< HEAD
            var expected1 = 12345.12m;
            var expected2 = -10.5m;
            using (var cmd = new NpgsqlCommand("SELECT @p1, @p2", Conn))
            {
                cmd.Parameters.AddWithValue("p1", NpgsqlDbType.Money, expected1);
                cmd.Parameters.Add(new NpgsqlParameter("p2", DbType.Currency) { Value = expected2 });
=======
            using (var conn = OpenConnection())
            using (var cmd = new NpgsqlCommand("SELECT @p1, @p2", conn))
            {
                var expected1 = 12345.12m;
                var expected2 = -10.5m;
                cmd.Parameters.AddWithValue("p1", NpgsqlDbType.Money, expected1);
                cmd.Parameters.Add(new NpgsqlParameter("p2", DbType.Currency) {Value = expected2});
>>>>>>> 9e75d8d9
                using (var reader = cmd.ExecuteReader())
                {
                    reader.Read();
                    Assert.That(reader.GetDecimal(0), Is.EqualTo(12345.12m));
                    Assert.That(reader.GetValue(0), Is.EqualTo(12345.12m));
                    Assert.That(reader.GetProviderSpecificValue(0), Is.EqualTo(12345.12m));
<<<<<<< HEAD
                    Assert.That(reader.GetFieldType(0), Is.EqualTo(typeof(decimal)));
=======
                    Assert.That(reader.GetFieldType(0), Is.EqualTo(typeof (decimal)));
>>>>>>> 9e75d8d9

                    Assert.That(reader.GetDecimal(1), Is.EqualTo(-10.5m));
                }
            }
        }

        /// <summary>
        /// http://www.postgresql.org/docs/current/static/datatype-uuid.html
        /// </summary>
        [Test, Description("Roundtrips a UUID")]
        public void Uuid()
        {
            using (var conn = OpenConnection())
            using (var cmd = new NpgsqlCommand("SELECT @p1, @p2, @p3", conn))
            {
                var expected = new Guid("a0eebc99-9c0b-4ef8-bb6d-6bb9bd380a11");
                var p1 = new NpgsqlParameter("p1", NpgsqlDbType.Uuid);
                var p2 = new NpgsqlParameter("p2", DbType.Guid);
                var p3 = new NpgsqlParameter {ParameterName = "p3", Value = expected};
                cmd.Parameters.Add(p1);
                cmd.Parameters.Add(p2);
                cmd.Parameters.Add(p3);
                p1.Value = p2.Value = expected;
                using (var reader = cmd.ExecuteReader())
                {
                    reader.Read();

                    for (var i = 0; i < cmd.Parameters.Count; i++)
                    {
                        Assert.That(reader.GetGuid(i), Is.EqualTo(expected));
                        Assert.That(reader.GetFieldValue<Guid>(i), Is.EqualTo(expected));
                        Assert.That(reader.GetValue(i), Is.EqualTo(expected));
                        Assert.That(reader.GetString(i), Is.EqualTo(expected.ToString()));
                        Assert.That(reader.GetFieldType(i), Is.EqualTo(typeof (Guid)));
                    }
                }
            }
        }

        [Test]
        public void ReadInternalChar()
        {
            using (var conn = OpenConnection())
            using (var cmd = new NpgsqlCommand("SELECT typdelim FROM pg_type WHERE typname='int4'", conn))
            using (var reader = cmd.ExecuteReader())
            {
                reader.Read();
                Assert.That(reader.GetChar(0), Is.EqualTo(','));
                Assert.That(reader.GetValue(0), Is.EqualTo(','));
                Assert.That(reader.GetProviderSpecificValue(0), Is.EqualTo(','));
                Assert.That(reader.GetFieldType(0), Is.EqualTo(typeof(char)));
            }
        }

        [Test, Description("Makes sure that the PostgreSQL 'unknown' type (OID 705) is read properly")]
        public void ReadUnknown()
        {
            const string expected = "some_text";
            using (var conn = OpenConnection())
            using (var cmd = new NpgsqlCommand($"SELECT '{expected}'", conn))
            using (var reader = cmd.ExecuteReader())
            {
                reader.Read();
                Assert.That(reader.GetString(0), Is.EqualTo(expected));
                Assert.That(reader.GetValue(0), Is.EqualTo(expected));
                Assert.That(reader.GetFieldValue<char[]>(0), Is.EqualTo(expected.ToCharArray()));
                Assert.That(reader.GetFieldType(0), Is.EqualTo(typeof(string)));
            }
        }

        [Test, Description("Roundtrips a null value")]
        public void Null()
        {
            using (var conn = OpenConnection())
            using (var cmd = new NpgsqlCommand("SELECT @p::INT4", conn))
            {
                cmd.Parameters.AddWithValue("p", DBNull.Value);
                using (var reader = cmd.ExecuteReader())
                {
                    reader.Read();
                    Assert.That(reader.IsDBNull(0));
                    Assert.That(reader.GetFieldType(0), Is.EqualTo(typeof (int)));
                }
            }
        }

        [Test]
        public void Json()
        {
            using (var conn = OpenConnection())
            using (var cmd = new NpgsqlCommand("SELECT @p", conn))
            {
                TestUtil.MinimumPgVersion(conn, "9.2.0", "JSON data type not yet introduced");
                const string expected = @"{ ""Key"" : ""Value"" }";
                cmd.Parameters.AddWithValue("p", NpgsqlDbType.Json, expected);
                using (var reader = cmd.ExecuteReader())
                {
                    reader.Read();
                    Assert.That(reader.GetString(0), Is.EqualTo(expected));
                    Assert.That(reader.GetFieldType(0), Is.EqualTo(typeof(string)));

                    using (var textReader = reader.GetTextReader(0))
                        Assert.That(textReader.ReadToEnd(), Is.EqualTo(expected));
                }
            }
        }

        [Test]
        public void Jsonb()
        {
<<<<<<< HEAD
            var sb = new StringBuilder();
            sb.Append(@"{""Key"": """);
            sb.Append('x', Conn.BufferSize);
            sb.Append(@"""}");
            var value = sb.ToString();
            using (var cmd = new NpgsqlCommand("SELECT @p", Conn))
            {
=======
            using (var conn = OpenConnection())
            using (var cmd = new NpgsqlCommand("SELECT @p", conn))
            {
                TestUtil.MinimumPgVersion(conn, "9.4.0", "JSONB data type not yet introduced");
                var sb = new StringBuilder();
                sb.Append(@"{""Key"": """);
                sb.Append('x', conn.BufferSize);
                sb.Append(@"""}");
                var value = sb.ToString();
>>>>>>> 9e75d8d9
                cmd.Parameters.AddWithValue("p", NpgsqlDbType.Jsonb, value);
                using (var reader = cmd.ExecuteReader())
                {
                    reader.Read();
                    Assert.That(reader.GetString(0), Is.EqualTo(value));
                    Assert.That(reader.GetFieldType(0), Is.EqualTo(typeof(string)));

                    using (var textReader = reader.GetTextReader(0))
                        Assert.That(textReader.ReadToEnd(), Is.EqualTo(value));
                }
            }
        }

        [Test]
        public void Hstore()
        {
            using (var conn = OpenConnection())
            {
                TestUtil.MinimumPgVersion(conn, "9.1.0", "HSTORE data type not yet introduced");
                conn.ExecuteNonQuery(@"CREATE EXTENSION IF NOT EXISTS hstore");
                conn.ReloadTypes();

                var expected = new Dictionary<string, string> {
                    {"a", "3"},
                    {"b", null},
                    {"cd", "hello"}
                };

                using (var cmd = new NpgsqlCommand("SELECT @p1, @p2", conn))
                {
                    cmd.Parameters.AddWithValue("p1", NpgsqlDbType.Hstore, expected);
                    cmd.Parameters.AddWithValue("p2", expected);
                    using (var reader = cmd.ExecuteReader())
                    {
                        reader.Read();
                        for (var i = 0; i < cmd.Parameters.Count; i++)
                        {
                            Assert.That(reader.GetFieldType(i), Is.EqualTo(typeof(Dictionary<string, string>)));
                            Assert.That(reader.GetFieldValue<Dictionary<string, string>>(i), Is.EqualTo(expected));
                            Assert.That(reader.GetFieldValue<IDictionary<string, string>>(i), Is.EqualTo(expected));
                            Assert.That(reader.GetString(i), Is.EqualTo(@"""a""=>""3"",""b""=>NULL,""cd""=>""hello"""));
                        }
                    }
                }
            }

        }

        [Test]
        public void RegType()
        {
            const uint expected = 8u;
            using (var conn = OpenConnection())
            using (var cmd = new NpgsqlCommand("SELECT @p", conn))
            {
                cmd.Parameters.AddWithValue("p", NpgsqlDbType.Regtype, expected);
                using (var reader = cmd.ExecuteReader())
                {
                    reader.Read();
                    Assert.That(reader.GetFieldType(0), Is.EqualTo(typeof(uint)));
                    Assert.That(reader.GetValue(0), Is.EqualTo(expected));
                }
            }
        }

        [Test, Description("PostgreSQL records should be returned as arrays of objects")]
        [IssueLink("https://github.com/npgsql/npgsql/issues/724")]
        public void Record()
        {
            using (var conn = OpenConnection())
            {
                conn.ExecuteNonQuery("CREATE FUNCTION pg_temp.foo () RETURNS RECORD AS $$ SELECT 1,2 $$ LANGUAGE SQL");
                using (var cmd = new NpgsqlCommand("SELECT pg_temp.foo()", conn))
                {
                    var record = cmd.ExecuteScalar();
                    Assert.That(record, Is.TypeOf<object[]>());
                    var array = (object[]) record;
                    Assert.That(array[0], Is.EqualTo(1));
                    Assert.That(array[1], Is.EqualTo(2));
                }
            }
        }

        [Test, Description("Makes sure that setting DbType.Object makes Npgsql infer the type")]
        [IssueLink("https://github.com/npgsql/npgsql/issues/694")]
        public void DbTypeCausesInference()
        {
            using (var conn = OpenConnection())
            using (var cmd = new NpgsqlCommand("SELECT @p", conn))
            {
                cmd.Parameters.Add(new NpgsqlParameter { ParameterName="p", DbType = DbType.Object, Value = 3 });
                Assert.That(cmd.ExecuteScalar(), Is.EqualTo(3));
            }
        }

        [Test]
        public void RegType()
        {
            const uint expected = 8u;
            using (var cmd = new NpgsqlCommand("SELECT @p", Conn))
            {
                cmd.Parameters.AddWithValue("p", NpgsqlDbType.Regtype, expected);
                using (var reader = cmd.ExecuteReader())
                {
                    reader.Read();
                    Assert.That(reader.GetFieldType(0), Is.EqualTo(typeof(uint)));
                    Assert.That(reader.GetValue(0), Is.EqualTo(expected));
                }
            }
        }

        [Test, Description("Makes sure that setting DbType.Object makes Npgsql infer the type")]
        [IssueLink("https://github.com/npgsql/npgsql/issues/694")]
        public void DbTypeCausesInference()
        {
            using (var cmd = new NpgsqlCommand("SELECT @p", Conn))
            {
                cmd.Parameters.Add(new NpgsqlParameter { ParameterName="p", DbType = DbType.Object, Value = 3 });
                Assert.That(cmd.ExecuteScalar(), Is.EqualTo(3));
            }
        }

        #region Unrecognized types

        static void CheckUnrecognizedType()
        {
            Assert.That(TypeHandlerRegistry.HandlerTypes.Values.All(x => x.Mapping.PgName != "regproc"), "Test requires an unrecognized type to work");
        }

        [Test, Description("Attempts to retrieve an unrecognized type without marking it as unknown, triggering an exception")]
        public void UnrecognizedBinary()
        {
            CheckUnrecognizedType();
            using (var conn = OpenConnection())
            {
                using (var cmd = new NpgsqlCommand("SELECT typinput FROM pg_type WHERE typname='bool'", conn))
                using (var reader = cmd.ExecuteReader(CommandBehavior.SequentialAccess))
                {
                    reader.Read();
                    Assert.That(() => reader.GetValue(0), Throws.Exception.TypeOf<NotSupportedException>());
                }
                Assert.That(conn.ExecuteScalar("SELECT 1"), Is.EqualTo(1));
            }
        }

        [Test, Description("Retrieves a type as an unknown type, i.e. untreated string")]
        public void AllResultTypesAreUnknown()
        {
            CheckUnrecognizedType();
            using (var conn = OpenConnection())
            {
                // Fetch as text to have something the value to assert against
                var expected = (string)conn.ExecuteScalar("SELECT typinput::TEXT FROM pg_type WHERE typname='bool'");

                using (var cmd = new NpgsqlCommand("SELECT typinput FROM pg_type WHERE typname='bool'", conn))
                {
                    cmd.AllResultTypesAreUnknown = true;
                    using (var reader = cmd.ExecuteReader())
                    {
                        reader.Read();
                        Assert.That(reader.GetFieldType(0), Is.EqualTo(typeof (string)));
                        Assert.That(reader.GetString(0), Is.EqualTo(expected));
                    }
                }
            }
        }

        [Test, Description("Mixes and matches an unknown type with a known type")]
        public void UnknownResultTypeList()
        {
            CheckUnrecognizedType();
            using (var conn = OpenConnection())
            {
                // Fetch as text to have something the value to assert against
                var expected = (string) conn.ExecuteScalar("SELECT typinput::TEXT FROM pg_type WHERE typname='bool'");

                using (var cmd = new NpgsqlCommand("SELECT typinput, 8 FROM pg_type WHERE typname='bool'", conn))
                {
                    cmd.UnknownResultTypeList = new[] {true, false};
                    using (var reader = cmd.ExecuteReader())
                    {
                        reader.Read();
                        Assert.That(reader.GetFieldType(0), Is.EqualTo(typeof (string)));
                        Assert.That(reader.GetString(0), Is.EqualTo(expected));
                        Assert.That(reader.GetInt32(1), Is.EqualTo(8));
                    }
                }
            }
        }

        [Test, IssueLink("https://github.com/npgsql/npgsql/issues/711")]
        public void KnownTypeAsUnknown()
        {
            using (var conn = OpenConnection())
            using (var cmd = new NpgsqlCommand("SELECT 8", conn))
            {
                cmd.AllResultTypesAreUnknown = true;
                Assert.That(cmd.ExecuteScalar(), Is.EqualTo("8"));
            }
        }

        [Test]
        [IssueLink("https://github.com/npgsql/npgsql/issues/711")]
        public void KnownTypeAsUnknown()
        {
            using (var cmd = new NpgsqlCommand("SELECT 8", Conn))
            {
                cmd.AllResultTypesAreUnknown = true;
                Assert.That(cmd.ExecuteScalar(), Is.EqualTo("8"));
            }
        }

        [Test, Description("Sends a null value parameter with no NpgsqlDbType or DbType, but with context for the backend to handle it")]
        public void UnrecognizedNull()
        {
            using (var conn = OpenConnection())
            using (var cmd = new NpgsqlCommand("SELECT @p::TEXT", conn))
            {
                var p = new NpgsqlParameter("p", DBNull.Value);
                cmd.Parameters.Add(p);
                using (var reader = cmd.ExecuteReader())
                {
                    reader.Read();
                    Assert.That(reader.IsDBNull(0));
                    Assert.That(reader.GetFieldType(0), Is.EqualTo(typeof (string)));
                }
            }
        }

        [Test, Description("Sends a value parameter with an explicit NpgsqlDbType.Unknown, but with context for the backend to handle it")]
        public void SendUnknown()
        {
            using (var conn = OpenConnection())
            using (var cmd = new NpgsqlCommand("SELECT @p::INT4", conn))
            {
                var p = new NpgsqlParameter("p", "8");
                cmd.Parameters.Add(p);
                using (var reader = cmd.ExecuteReader())
                {
                    reader.Read();
                    Assert.That(reader.GetFieldType(0), Is.EqualTo(typeof (int)));
                    Assert.That(reader.GetInt32(0), Is.EqualTo(8));
                }
            }
        }

        #endregion

        [Test]
        public void Int2Vector()
        {
            var expected = new short[] { 4, 5, 6 };
            using (var conn = OpenConnection())
            using (var cmd = conn.CreateCommand())
            {
                TestUtil.MinimumPgVersion(conn, "9.1.0");
                cmd.CommandText = "SELECT @p::int2vector";
                cmd.Parameters.AddWithValue("p", NpgsqlDbType.Int2Vector, expected);
                using (var reader = cmd.ExecuteReader())
                {
                    reader.Read();
                    Assert.That(reader.GetFieldValue<short[]>(0), Is.EqualTo(expected));
                }
            }
        }

        [Test]
        public void Tid()
        {
            var expected = new NpgsqlTid(3, 5);
            using (var conn = OpenConnection())
            using (var cmd = conn.CreateCommand())
            {
                cmd.CommandText = "SELECT '(1234,40000)'::tid, @p::tid";
                cmd.Parameters.AddWithValue("p", NpgsqlDbType.Tid, expected);
                using (var reader = cmd.ExecuteReader())
                {
                    reader.Read();
                    Assert.AreEqual(1234, reader.GetFieldValue<NpgsqlTid>(0).BlockNumber);
                    Assert.AreEqual(40000, reader.GetFieldValue<NpgsqlTid>(0).OffsetNumber);
                    Assert.AreEqual(expected.BlockNumber, reader.GetFieldValue<NpgsqlTid>(1).BlockNumber);
                    Assert.AreEqual(expected.OffsetNumber, reader.GetFieldValue<NpgsqlTid>(1).OffsetNumber);
                }
            }
        }

        // Older tests

        [Test]
        public void Bug1011085()
        {
            // Money format is not set in accordance with the system locale format
            using (var conn = OpenConnection())
            using (var command = new NpgsqlCommand("select :moneyvalue", conn))
            {
                var expectedValue = 8.99m;
                command.Parameters.Add("moneyvalue", NpgsqlDbType.Money).Value = expectedValue;
                var result = (Decimal) command.ExecuteScalar();
                Assert.AreEqual(expectedValue, result);

                expectedValue = 100m;
                command.Parameters[0].Value = expectedValue;
                result = (Decimal) command.ExecuteScalar();
                Assert.AreEqual(expectedValue, result);

                expectedValue = 72.25m;
                command.Parameters[0].Value = expectedValue;
                result = (Decimal) command.ExecuteScalar();
                Assert.AreEqual(expectedValue, result);
            }
        }

        [Test]
        public void TestXmlParameter()
        {
            TestXmlParameter_Internal(false);
        }

        [Test]
        public void TestXmlParameterPrepared()
        {
            TestXmlParameter_Internal(true);
        }

        private void TestXmlParameter_Internal(bool prepare)
        {
            using (var conn = OpenConnection())
            using (var command = new NpgsqlCommand("select @PrecisionXML", conn))
            {
                var sXML = "<?xml version=\"1.0\" encoding=\"UTF-8\"?> <strings type=\"array\"> <string> this is a test with ' single quote </string></strings>";
                var parameter = command.CreateParameter();
                parameter.DbType = DbType.Xml;  // To make it work we need to use DbType.String; and then CAST it in the sSQL: cast(@PrecisionXML as xml)
                parameter.ParameterName = "@PrecisionXML";
                parameter.Value = sXML;
                command.Parameters.Add(parameter);

                if (prepare)
                    command.Prepare();
                command.ExecuteScalar();
            }

        }

        [Test]
        public void TestBoolParameter1()
        {
            // will throw exception if bool parameter can't be used as boolean expression
            using (var conn = OpenConnection())
            using (var command = new NpgsqlCommand("select case when (foo is null) then false else foo end as bar from (select :a as foo) as x", conn))
            {
                var p0 = new NpgsqlParameter(":a", true);
                // with setting pramater type
                p0.DbType = DbType.Boolean;
                command.Parameters.Add(p0);
                command.ExecuteScalar();
            }
        }

        [Test]
        public void TestBoolParameter2()
        {
            // will throw exception if bool parameter can't be used as boolean expression
            using (var conn = OpenConnection())
            using (var command = new NpgsqlCommand("select case when (foo is null) then false else foo end as bar from (select :a as foo) as x", conn))
            {
                var p0 = new NpgsqlParameter(":a", true);
                // not setting parameter type
                command.Parameters.Add(p0);
                command.ExecuteScalar();
            }
        }

        private void TestBoolParameter_Internal(bool prepare)
        {
            using (var conn = OpenConnection())
            using (var command = new NpgsqlCommand("select :boolValue", conn))
            {
                // Add test for prepared queries with bool parameter.
                // This test was created based on a report from Andrus Moor in the help forum:
                // http://pgfoundry.org/forum/forum.php?thread_id=15672&forum_id=519&group_id=1000140

                command.Parameters.Add(":boolValue", NpgsqlDbType.Boolean);

                if (prepare)
                {
                    command.Prepare();
                }

                command.Parameters["boolvalue"].Value = false;

                Assert.IsFalse((bool) command.ExecuteScalar());

                command.Parameters["boolvalue"].Value = true;

                Assert.IsTrue((bool) command.ExecuteScalar());
            }
        }

        [Test]
        public void TestBoolParameter()
        {
            TestBoolParameter_Internal(false);
        }

        [Test]
        public void TestBoolParameterPrepared()
        {
            TestBoolParameter_Internal(true);
        }

        [Test]
        [Ignore("")]
        public void TestBoolParameterPrepared2()
        {
            // will throw exception if bool parameter can't be used as boolean expression
            using (var conn = OpenConnection())
            using (var command = new NpgsqlCommand("select :boolValue", conn))
            {
                var p0 = new NpgsqlParameter(":boolValue", false);
                // not setting parameter type
                command.Parameters.Add(p0);
                command.Prepare();

                Assert.IsFalse((bool) command.ExecuteScalar());
            }
        }

        [Test]
        public void TestUUIDDataType()
        {
<<<<<<< HEAD
            const string createTable =
                @"DROP TABLE if exists public.person;
                  CREATE TABLE public.person (
                    person_id serial PRIMARY KEY NOT NULL,
                    person_uuid uuid NOT NULL
                  ) WITH(OIDS=FALSE);";
            var command = new NpgsqlCommand(createTable, Conn);
            command.ExecuteNonQuery();

            NpgsqlParameter uuidDbParam = new NpgsqlParameter(":param1", NpgsqlDbType.Uuid);
            uuidDbParam.Value = Guid.NewGuid();

            command = new NpgsqlCommand(@"INSERT INTO person (person_uuid) VALUES (:param1);", Conn);
            command.Parameters.Add(uuidDbParam);
            command.ExecuteNonQuery();

            command = new NpgsqlCommand("SELECT person_uuid::uuid FROM person LIMIT 1", Conn);
            var result = command.ExecuteScalar();
            Assert.AreEqual(typeof(Guid), result.GetType());
=======
            using (var conn = OpenConnection())
            {
                const string createTable =
                    @"CREATE TEMP TABLE person (
                        person_id serial PRIMARY KEY NOT NULL,
                        person_uuid uuid NOT NULL
                      ) WITH(OIDS=FALSE);";
                var command = new NpgsqlCommand(createTable, conn);
                command.ExecuteNonQuery();

                NpgsqlParameter uuidDbParam = new NpgsqlParameter(":param1", NpgsqlDbType.Uuid);
                uuidDbParam.Value = Guid.NewGuid();

                command = new NpgsqlCommand(@"INSERT INTO person (person_uuid) VALUES (:param1);", conn);
                command.Parameters.Add(uuidDbParam);
                command.ExecuteNonQuery();

                command = new NpgsqlCommand("SELECT person_uuid::uuid FROM person LIMIT 1", conn);
                var result = command.ExecuteScalar();
                Assert.AreEqual(typeof (Guid), result.GetType());
            }
>>>>>>> 9e75d8d9
        }

        [Test]
        public void OidVector()
        {
            using (var conn = OpenConnection())
            using (var cmd = conn.CreateCommand())
            {
                cmd.CommandText = "Select '1 2 3'::oidvector, :p1";
                cmd.Parameters.AddWithValue("p1", NpgsqlDbType.Oidvector, new uint[] { 4, 5, 6 });
                using (var rdr = cmd.ExecuteReader())
                {
                    rdr.Read();
                    Assert.AreEqual(typeof(uint[]), rdr.GetValue(0).GetType());
                    Assert.AreEqual(typeof(uint[]), rdr.GetValue(1).GetType());
                    Assert.IsTrue(rdr.GetFieldValue<uint[]>(0).SequenceEqual(new uint[] { 1, 2, 3 }));
                    Assert.IsTrue(rdr.GetFieldValue<uint[]>(1).SequenceEqual(new uint[] { 4, 5, 6 }));
                }
            }
        }

        [Test]
        public void TsVector()
        {
            using (var conn = OpenConnection())
            using (var cmd = conn.CreateCommand())
            {
                var inputVec = NpgsqlTsVector.Parse(" a:12345C  a:24D a:25B b c d 1 2 a:25A,26B,27,28");

                cmd.CommandText = "Select :p";
                cmd.Parameters.AddWithValue("p", inputVec);
                var outputVec = cmd.ExecuteScalar();
                Assert.AreEqual(inputVec.ToString(), outputVec.ToString());
            }
        }

        [Test]
        public void TsQuery()
        {
            using (var conn = OpenConnection())
            using (var cmd = conn.CreateCommand())
            {
                var query = NpgsqlTsQuery.Parse("(a & !(c | d)) & (!!a&b) | ä | d | e");

                cmd.CommandText = "Select :p";
                cmd.Parameters.AddWithValue("p", query);
                var output = cmd.ExecuteScalar();
                Assert.AreEqual(query.ToString(), output.ToString());
            }
        }
    }
}<|MERGE_RESOLUTION|>--- conflicted
+++ resolved
@@ -143,14 +143,6 @@
         [Test]
         public void Money()
         {
-<<<<<<< HEAD
-            var expected1 = 12345.12m;
-            var expected2 = -10.5m;
-            using (var cmd = new NpgsqlCommand("SELECT @p1, @p2", Conn))
-            {
-                cmd.Parameters.AddWithValue("p1", NpgsqlDbType.Money, expected1);
-                cmd.Parameters.Add(new NpgsqlParameter("p2", DbType.Currency) { Value = expected2 });
-=======
             using (var conn = OpenConnection())
             using (var cmd = new NpgsqlCommand("SELECT @p1, @p2", conn))
             {
@@ -158,18 +150,13 @@
                 var expected2 = -10.5m;
                 cmd.Parameters.AddWithValue("p1", NpgsqlDbType.Money, expected1);
                 cmd.Parameters.Add(new NpgsqlParameter("p2", DbType.Currency) {Value = expected2});
->>>>>>> 9e75d8d9
                 using (var reader = cmd.ExecuteReader())
                 {
                     reader.Read();
                     Assert.That(reader.GetDecimal(0), Is.EqualTo(12345.12m));
                     Assert.That(reader.GetValue(0), Is.EqualTo(12345.12m));
                     Assert.That(reader.GetProviderSpecificValue(0), Is.EqualTo(12345.12m));
-<<<<<<< HEAD
-                    Assert.That(reader.GetFieldType(0), Is.EqualTo(typeof(decimal)));
-=======
                     Assert.That(reader.GetFieldType(0), Is.EqualTo(typeof (decimal)));
->>>>>>> 9e75d8d9
 
                     Assert.That(reader.GetDecimal(1), Is.EqualTo(-10.5m));
                 }
@@ -280,15 +267,6 @@
         [Test]
         public void Jsonb()
         {
-<<<<<<< HEAD
-            var sb = new StringBuilder();
-            sb.Append(@"{""Key"": """);
-            sb.Append('x', Conn.BufferSize);
-            sb.Append(@"""}");
-            var value = sb.ToString();
-            using (var cmd = new NpgsqlCommand("SELECT @p", Conn))
-            {
-=======
             using (var conn = OpenConnection())
             using (var cmd = new NpgsqlCommand("SELECT @p", conn))
             {
@@ -298,7 +276,6 @@
                 sb.Append('x', conn.BufferSize);
                 sb.Append(@"""}");
                 var value = sb.ToString();
->>>>>>> 9e75d8d9
                 cmd.Parameters.AddWithValue("p", NpgsqlDbType.Jsonb, value);
                 using (var reader = cmd.ExecuteReader())
                 {
@@ -394,33 +371,6 @@
             }
         }
 
-        [Test]
-        public void RegType()
-        {
-            const uint expected = 8u;
-            using (var cmd = new NpgsqlCommand("SELECT @p", Conn))
-            {
-                cmd.Parameters.AddWithValue("p", NpgsqlDbType.Regtype, expected);
-                using (var reader = cmd.ExecuteReader())
-                {
-                    reader.Read();
-                    Assert.That(reader.GetFieldType(0), Is.EqualTo(typeof(uint)));
-                    Assert.That(reader.GetValue(0), Is.EqualTo(expected));
-                }
-            }
-        }
-
-        [Test, Description("Makes sure that setting DbType.Object makes Npgsql infer the type")]
-        [IssueLink("https://github.com/npgsql/npgsql/issues/694")]
-        public void DbTypeCausesInference()
-        {
-            using (var cmd = new NpgsqlCommand("SELECT @p", Conn))
-            {
-                cmd.Parameters.Add(new NpgsqlParameter { ParameterName="p", DbType = DbType.Object, Value = 3 });
-                Assert.That(cmd.ExecuteScalar(), Is.EqualTo(3));
-            }
-        }
-
         #region Unrecognized types
 
         static void CheckUnrecognizedType()
@@ -500,17 +450,6 @@
             }
         }
 
-        [Test]
-        [IssueLink("https://github.com/npgsql/npgsql/issues/711")]
-        public void KnownTypeAsUnknown()
-        {
-            using (var cmd = new NpgsqlCommand("SELECT 8", Conn))
-            {
-                cmd.AllResultTypesAreUnknown = true;
-                Assert.That(cmd.ExecuteScalar(), Is.EqualTo("8"));
-            }
-        }
-
         [Test, Description("Sends a null value parameter with no NpgsqlDbType or DbType, but with context for the backend to handle it")]
         public void UnrecognizedNull()
         {
@@ -729,27 +668,6 @@
         [Test]
         public void TestUUIDDataType()
         {
-<<<<<<< HEAD
-            const string createTable =
-                @"DROP TABLE if exists public.person;
-                  CREATE TABLE public.person (
-                    person_id serial PRIMARY KEY NOT NULL,
-                    person_uuid uuid NOT NULL
-                  ) WITH(OIDS=FALSE);";
-            var command = new NpgsqlCommand(createTable, Conn);
-            command.ExecuteNonQuery();
-
-            NpgsqlParameter uuidDbParam = new NpgsqlParameter(":param1", NpgsqlDbType.Uuid);
-            uuidDbParam.Value = Guid.NewGuid();
-
-            command = new NpgsqlCommand(@"INSERT INTO person (person_uuid) VALUES (:param1);", Conn);
-            command.Parameters.Add(uuidDbParam);
-            command.ExecuteNonQuery();
-
-            command = new NpgsqlCommand("SELECT person_uuid::uuid FROM person LIMIT 1", Conn);
-            var result = command.ExecuteScalar();
-            Assert.AreEqual(typeof(Guid), result.GetType());
-=======
             using (var conn = OpenConnection())
             {
                 const string createTable =
@@ -771,7 +689,6 @@
                 var result = command.ExecuteScalar();
                 Assert.AreEqual(typeof (Guid), result.GetType());
             }
->>>>>>> 9e75d8d9
         }
 
         [Test]
